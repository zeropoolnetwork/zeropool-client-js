{
  "name": "zkbob-client-js",
  "version": "0.7.4",
  "description": "zkBob integration library",
  "repository": "git@github.com:zkBob/libzkbob-client-js.git",
  "author": "Dmitry Vdovin <voidxnull@gmail.com>",
  "license": "(Apache-2.0 OR MIT)",
  "main": "./lib/index.js",
  "types": "./lib/index.d.ts",
  "files": [
    "lib",
    "src"
  ],
  "scripts": {
    "check": "tsc --noEmit",
    "build": "rm -rf lib/ && npx tsc && webpack --config webpack.worker.conf.js",
    "clean": "rm -rf lib/"
  },
  "dependencies": {
    "comlink": "^4.3.1",
    "ethereum-block-by-date": "^1.4.5",
    "hdwallet-babyjub": "^0.0.1",
    "idb": "^7.0.0",
    "libzkbob-rs-wasm-web": "0.6.1",
    "regenerator-runtime": "^0.13.9",
    "web3": "^1.7.0",
<<<<<<< HEAD
    "ethereumjs-util": "^7.1.5",
=======
    "web3-eth-personal": "^1.7.0",
>>>>>>> a41b64fe
    "web3-utils": "^1.7.0"
  },
  "devDependencies": {
    "ts-loader": "^9.2.6",
    "typescript": "^4.1.2",
    "webpack": "^5.64.2",
    "webpack-cli": "^4.9.1"
  },
  "resolutions": {
    "@types/responselike": "1.0.0"
  }
}<|MERGE_RESOLUTION|>--- conflicted
+++ resolved
@@ -24,11 +24,7 @@
     "libzkbob-rs-wasm-web": "0.6.1",
     "regenerator-runtime": "^0.13.9",
     "web3": "^1.7.0",
-<<<<<<< HEAD
     "ethereumjs-util": "^7.1.5",
-=======
-    "web3-eth-personal": "^1.7.0",
->>>>>>> a41b64fe
     "web3-utils": "^1.7.0"
   },
   "devDependencies": {
