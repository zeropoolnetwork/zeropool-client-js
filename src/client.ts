--- conflicted
+++ resolved
@@ -10,12 +10,8 @@
 import { IndexedTx } from 'libzkbob-rs-wasm-web';
 
 const MIN_TX_AMOUNT = BigInt(10000000);
-<<<<<<< HEAD
 const DEFAULT_TX_FEE = BigInt(10000000);
-=======
-const TX_FEE = BigInt(10000000);
 const BATCH_SIZE = 100;
->>>>>>> b74c6621
 
 export interface RelayerInfo {
   root: string;
