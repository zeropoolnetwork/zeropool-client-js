<<<<<<< HEAD
import { Params, VK } from 'libzkbob-rs-wasm-web';
=======
import { VK } from 'libzeropool-rs-wasm-web';
>>>>>>> 3fcbff05

export interface Config {
  snarkParams: SnarkConfigParams;
  wasmPath: string;
  workerPath: string;
}

export interface SnarkConfigParams {
  transferParamsUrl: string;
  treeParamsUrl: string;
  transferVkUrl: string;
  treeVkUrl: string;
}

export interface SnarkParams {
  transferVk?: VK;
  treeVk?: VK;
}

/*
 */
export type Tokens = {
  [address: string]: Token;
};

export interface Token {
  poolAddress: string;
  relayerUrl: string;
}<|MERGE_RESOLUTION|>--- conflicted
+++ resolved
@@ -1,8 +1,4 @@
-<<<<<<< HEAD
-import { Params, VK } from 'libzkbob-rs-wasm-web';
-=======
-import { VK } from 'libzeropool-rs-wasm-web';
->>>>>>> 3fcbff05
+import { VK } from 'libzkbob-rs-wasm-web';
 
 export interface Config {
   snarkParams: SnarkConfigParams;
